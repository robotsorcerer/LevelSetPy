__all__ = ["DubinsVehicleAbs"]

__author__ = "Lekan Molux"
__date__ = "Dec. 21, 2021"
__comment__ = "Two Dubins Vehicle in Absolute Coordinates"

import time
import cupy as cp
import numpy as np
from LevelSetPy.Utilities import eps

class DubinsVehicleAbs():
    def __init__(self, grid, u_bound=+5, w_bound=+5, \
<<<<<<< HEAD
                 init_state=None, rw_cov=0.0, \
                 axis_align=2, center=None, init_random=True, neigh_rad=1.0):
=======
                 init_state=[0,0,0], rw_cov=0.0, \
                 axis_align=2, center=None, label=None,
                 neigh_rad=.4):
>>>>>>> 0d45275a
        """
            Dubins Vehicle Dynamics in absolute coordinates.
            Please consult Merz, 1972 for a detailed reference.

            Dynamics:
            ==========
                \dot{x}_1 = v cos x_3
                \dot{x}_2 = v sin x_3
                \dot{x}_3 = w

            Parameters:
            ===========
                grid: an np.meshgrid state space on which we are
                resolving this vehicular dynamics. This grid does not have
                a value function (yet!) until it's part of a flock
                u_bound: absolute value of the linear speed of the vehicle.
                w_bound: absolute value of the angular speed of the vehicle.
                init_state: initial position and orientation of a bird on the grid
                rw_cov: random covariance scalar for initiating the stochasticity
                on the grid.
                center: location of this bird's value function on the grid
                axis_align: periodic dimension on the grid to be created
<<<<<<< HEAD
                neigh_rad: neighboring radius that defines the circle where nearest neighbors are counted.
=======
                neigh_rad: sets of neighbors of agent i
>>>>>>> 0d45275a
        """

        assert label is not None, "label of an agent cannot be empty"

        self.grid        = grid
        # self.v = lambda u: u*u_bound
        # self.w = lambda w: w*w_bound
        self.v = u_bound
        self.w = w_bound
        self.neigh_rad = neigh_rad

        # this is a vector defined in the direction of its nearest neighbor
        self.u = None
        self.deltaT = eps # use system eps for a rough small start due to in deltaT
        self.rand_walk_cov = rw_cov

        self.center = center
        self.axis_align = axis_align

        if not np.any(init_state):
            init_state = np.zeros((grid.shape))

        # position this bird at in the state space
        self.initialize(init_state, init_random)

    def initialize(self, init_state, init_random):
        """
            simulate each agent's position in a flock as a random walk
            Parameters
            ==========
            .init_state: current state of a bird in the state space
                (does not have to be an initial state/could be a current
                state during simulation).
        """
        if init_random:
            # time between iterations
            W = np.asarray(([self.deltaT**2/2])).T*np.identity(init_state.shape[-1])
            WWT = W@W.T*self.rand_walk_cov**2
            WWCov = np.tile(WWT, [len(init_state), 1, 1])
            rand_walker = init_state*WWCov
            
            self.state = init_state + rand_walker
        else:
            self.state = init_state 

        return self.state

    def dynamics(self, cur_state):
        """
            Computes the Dubins vehicular dynamics in relative
            coordinates (deterministic dynamics).

            \dot{x}_1 = v cos x_3 
            \dot{x}_2 = v sin x_3
            \dot{x}_3 = w * I[sizeof(x_3)]
        """
        if not np.any(cur_state):
            cur_state = self.grid.xs

        xdot = [
                self.v * np.cos(cur_state[2]),
                self.v * np.sin(cur_state[2]),
                self.w * np.ones_like(cur_state[2])
        ]
        return np.asarray(xdot)

    def update_values(self, cur_state, t_span=None):
        """
            Birds use an optimization scheme to keep
            separated distances from one another.

            'even though vision is the main mechanism of interaction,
            optimization determines the anisotropy of neighbors, and
            not the eye's structure. There is also the possibility that
            each individual keeps the front neighbor at larger distances
            to avoid collisions. This collision avoidance mechanism is
            vision-based but not related to the eye's structure.'

            Parameters
            ==========
            cur_state: position and orientation.
                i.e. [x1, x2, θ] at this current position
            t_span: time_span as a list [t0, tf] where
                .t0: initial integration time
                .tf: final integration time
        """
        assert not np.any(cur_state), "current state cannot be empty."

        M, h = 4,  0.2 # RK steps per interval vs time step
        X = np.asarray(cur_state) if isinstance(cur_state, list) else cur_state

        for j in range(M):
            if np.any(t_span): # integrate for this much time steps
                hh = (t_span[1]-t_span[0])/10/M
                for h in np.arange(t_span[0], t_span[1], hh):
                    k1 = self.dynamics(X)
                    k2 = self.dynamics(X + h/2 * k1)
                    k3 = self.dynamics(X + h/2 * k2)
                    k4 = self.dynamics(X + h * k3)
                    X  = X+(h/6)*(k1 + 2*k2 + 2*k3 + k4)
            else:
                k1 = self.dynamics(X)
                k2 = self.dynamics(X + h/2 * k1)
                k3 = self.dynamics(X + h/2 * k2)
                k4 = self.dynamics(X + h * k3)

                X  = X+(h/6)*(k1 +2*k2 +2*k3 +k4)

        return X

    def dissipation(self, t, data, derivMin, derivMax, \
                      schemeData, dim):
        """
            Parameters
            ==========
                dim: The dissipation of the Hamiltonian on
                the grid (see 5.11-5.12 of O&F).

                t, data, derivMin, derivMax, schemeData: other parameters
                here are merely decorators to  conform to the boilerplate
                we use in the levelsetpy toolbox.
        """
        assert dim>=0 and dim <3, "Dubins vehicle dimension has to between 0 and 2 inclusive."

        if dim==0:
            return cp.abs(self.v_e - self.v_p * cp.cos(self.grid.xs[2])) + cp.abs(self.w(1) * self.grid.xs[1])
        elif dim==1:
            return cp.abs(self.v_p * cp.sin(self.grid.xs[2])) + cp.abs(self.w(1) * self.grid.xs[0])
        elif dim==2:
            return self.w_e + self.w_p
<|MERGE_RESOLUTION|>--- conflicted
+++ resolved
@@ -1,178 +1,169 @@
-__all__ = ["DubinsVehicleAbs"]
-
-__author__ = "Lekan Molux"
-__date__ = "Dec. 21, 2021"
-__comment__ = "Two Dubins Vehicle in Absolute Coordinates"
-
-import time
-import cupy as cp
-import numpy as np
-from LevelSetPy.Utilities import eps
-
-class DubinsVehicleAbs():
-    def __init__(self, grid, u_bound=+5, w_bound=+5, \
-<<<<<<< HEAD
-                 init_state=None, rw_cov=0.0, \
-                 axis_align=2, center=None, init_random=True, neigh_rad=1.0):
-=======
-                 init_state=[0,0,0], rw_cov=0.0, \
-                 axis_align=2, center=None, label=None,
-                 neigh_rad=.4):
->>>>>>> 0d45275a
-        """
-            Dubins Vehicle Dynamics in absolute coordinates.
-            Please consult Merz, 1972 for a detailed reference.
-
-            Dynamics:
-            ==========
-                \dot{x}_1 = v cos x_3
-                \dot{x}_2 = v sin x_3
-                \dot{x}_3 = w
-
-            Parameters:
-            ===========
-                grid: an np.meshgrid state space on which we are
-                resolving this vehicular dynamics. This grid does not have
-                a value function (yet!) until it's part of a flock
-                u_bound: absolute value of the linear speed of the vehicle.
-                w_bound: absolute value of the angular speed of the vehicle.
-                init_state: initial position and orientation of a bird on the grid
-                rw_cov: random covariance scalar for initiating the stochasticity
-                on the grid.
-                center: location of this bird's value function on the grid
-                axis_align: periodic dimension on the grid to be created
-<<<<<<< HEAD
-                neigh_rad: neighboring radius that defines the circle where nearest neighbors are counted.
-=======
-                neigh_rad: sets of neighbors of agent i
->>>>>>> 0d45275a
-        """
-
-        assert label is not None, "label of an agent cannot be empty"
-
-        self.grid        = grid
-        # self.v = lambda u: u*u_bound
-        # self.w = lambda w: w*w_bound
-        self.v = u_bound
-        self.w = w_bound
-        self.neigh_rad = neigh_rad
-
-        # this is a vector defined in the direction of its nearest neighbor
-        self.u = None
-        self.deltaT = eps # use system eps for a rough small start due to in deltaT
-        self.rand_walk_cov = rw_cov
-
-        self.center = center
-        self.axis_align = axis_align
-
-        if not np.any(init_state):
-            init_state = np.zeros((grid.shape))
-
-        # position this bird at in the state space
-        self.initialize(init_state, init_random)
-
-    def initialize(self, init_state, init_random):
-        """
-            simulate each agent's position in a flock as a random walk
-            Parameters
-            ==========
-            .init_state: current state of a bird in the state space
-                (does not have to be an initial state/could be a current
-                state during simulation).
-        """
-        if init_random:
-            # time between iterations
-            W = np.asarray(([self.deltaT**2/2])).T*np.identity(init_state.shape[-1])
-            WWT = W@W.T*self.rand_walk_cov**2
-            WWCov = np.tile(WWT, [len(init_state), 1, 1])
-            rand_walker = init_state*WWCov
-            
-            self.state = init_state + rand_walker
-        else:
-            self.state = init_state 
-
-        return self.state
-
-    def dynamics(self, cur_state):
-        """
-            Computes the Dubins vehicular dynamics in relative
-            coordinates (deterministic dynamics).
-
-            \dot{x}_1 = v cos x_3 
-            \dot{x}_2 = v sin x_3
-            \dot{x}_3 = w * I[sizeof(x_3)]
-        """
-        if not np.any(cur_state):
-            cur_state = self.grid.xs
-
-        xdot = [
-                self.v * np.cos(cur_state[2]),
-                self.v * np.sin(cur_state[2]),
-                self.w * np.ones_like(cur_state[2])
-        ]
-        return np.asarray(xdot)
-
-    def update_values(self, cur_state, t_span=None):
-        """
-            Birds use an optimization scheme to keep
-            separated distances from one another.
-
-            'even though vision is the main mechanism of interaction,
-            optimization determines the anisotropy of neighbors, and
-            not the eye's structure. There is also the possibility that
-            each individual keeps the front neighbor at larger distances
-            to avoid collisions. This collision avoidance mechanism is
-            vision-based but not related to the eye's structure.'
-
-            Parameters
-            ==========
-            cur_state: position and orientation.
-                i.e. [x1, x2, θ] at this current position
-            t_span: time_span as a list [t0, tf] where
-                .t0: initial integration time
-                .tf: final integration time
-        """
-        assert not np.any(cur_state), "current state cannot be empty."
-
-        M, h = 4,  0.2 # RK steps per interval vs time step
-        X = np.asarray(cur_state) if isinstance(cur_state, list) else cur_state
-
-        for j in range(M):
-            if np.any(t_span): # integrate for this much time steps
-                hh = (t_span[1]-t_span[0])/10/M
-                for h in np.arange(t_span[0], t_span[1], hh):
-                    k1 = self.dynamics(X)
-                    k2 = self.dynamics(X + h/2 * k1)
-                    k3 = self.dynamics(X + h/2 * k2)
-                    k4 = self.dynamics(X + h * k3)
-                    X  = X+(h/6)*(k1 + 2*k2 + 2*k3 + k4)
-            else:
-                k1 = self.dynamics(X)
-                k2 = self.dynamics(X + h/2 * k1)
-                k3 = self.dynamics(X + h/2 * k2)
-                k4 = self.dynamics(X + h * k3)
-
-                X  = X+(h/6)*(k1 +2*k2 +2*k3 +k4)
-
-        return X
-
-    def dissipation(self, t, data, derivMin, derivMax, \
-                      schemeData, dim):
-        """
-            Parameters
-            ==========
-                dim: The dissipation of the Hamiltonian on
-                the grid (see 5.11-5.12 of O&F).
-
-                t, data, derivMin, derivMax, schemeData: other parameters
-                here are merely decorators to  conform to the boilerplate
-                we use in the levelsetpy toolbox.
-        """
-        assert dim>=0 and dim <3, "Dubins vehicle dimension has to between 0 and 2 inclusive."
-
-        if dim==0:
-            return cp.abs(self.v_e - self.v_p * cp.cos(self.grid.xs[2])) + cp.abs(self.w(1) * self.grid.xs[1])
-        elif dim==1:
-            return cp.abs(self.v_p * cp.sin(self.grid.xs[2])) + cp.abs(self.w(1) * self.grid.xs[0])
-        elif dim==2:
-            return self.w_e + self.w_p
+__all__ = ["DubinsVehicleAbs"]
+
+__author__ = "Lekan Molux"
+__date__ = "Dec. 21, 2021"
+__comment__ = "Two Dubins Vehicle in Absolute Coordinates"
+
+import time
+import cupy as cp
+import numpy as np
+from LevelSetPy.Utilities import eps
+
+class DubinsVehicleAbs():
+    def __init__(self, grid, u_bound=+5, w_bound=+5, \
+                 init_state=[0,0,0], rw_cov=0.0, \
+                 axis_align=2, center=None, label=None,
+                 neigh_rad=.4):
+        """
+            Dubins Vehicle Dynamics in absolute coordinates.
+            Please consult Merz, 1972 for a detailed reference.
+
+            Dynamics:
+            ==========
+                \dot{x}_1 = v cos x_3
+                \dot{x}_2 = v sin x_3
+                \dot{x}_3 = w
+
+            Parameters:
+            ===========
+                grid: an np.meshgrid state space on which we are
+                resolving this vehicular dynamics. This grid does not have
+                a value function (yet!) until it's part of a flock
+                u_bound: absolute value of the linear speed of the vehicle.
+                w_bound: absolute value of the angular speed of the vehicle.
+                init_state: initial position and orientation of a bird on the grid
+                rw_cov: random covariance scalar for initiating the stochasticity
+                on the grid.
+                center: location of this bird's value function on the grid
+                axis_align: periodic dimension on the grid to be created
+                neigh_rad: neighboring radius that defines the circle where nearest neighbors are counted.
+        """
+
+        assert label is not None, "label of an agent cannot be empty"
+
+        self.grid        = grid
+        # self.v = lambda u: u*u_bound
+        # self.w = lambda w: w*w_bound
+        self.v = u_bound
+        self.w = w_bound
+        self.neigh_rad = neigh_rad
+
+        # this is a vector defined in the direction of its nearest neighbor
+        self.u = None
+        self.deltaT = eps # use system eps for a rough small start due to in deltaT
+        self.rand_walk_cov = rw_cov
+
+        self.center = center
+        self.axis_align = axis_align
+
+        if not np.any(init_state):
+            init_state = np.zeros((grid.shape))
+
+        # position this bird at in the state space
+        self.initialize(init_state, init_random)
+
+    def initialize(self, init_state, init_random):
+        """
+            simulate each agent's position in a flock as a random walk
+            Parameters
+            ==========
+            .init_state: current state of a bird in the state space
+                (does not have to be an initial state/could be a current
+                state during simulation).
+        """
+        if init_random:
+            # time between iterations
+            W = np.asarray(([self.deltaT**2/2])).T*np.identity(init_state.shape[-1])
+            WWT = W@W.T*self.rand_walk_cov**2
+            WWCov = np.tile(WWT, [len(init_state), 1, 1])
+            rand_walker = init_state*WWCov
+            
+            self.state = init_state + rand_walker
+        else:
+            self.state = init_state 
+
+        return self.state
+
+    def dynamics(self, cur_state):
+        """
+            Computes the Dubins vehicular dynamics in relative
+            coordinates (deterministic dynamics).
+
+            \dot{x}_1 = v cos x_3 
+            \dot{x}_2 = v sin x_3
+            \dot{x}_3 = w * I[sizeof(x_3)]
+        """
+        if not np.any(cur_state):
+            cur_state = self.grid.xs
+
+        xdot = [
+                self.v * np.cos(cur_state[2]),
+                self.v * np.sin(cur_state[2]),
+                self.w * np.ones_like(cur_state[2])
+        ]
+        return np.asarray(xdot)
+
+    def update_values(self, cur_state, t_span=None):
+        """
+            Birds use an optimization scheme to keep
+            separated distances from one another.
+
+            'even though vision is the main mechanism of interaction,
+            optimization determines the anisotropy of neighbors, and
+            not the eye's structure. There is also the possibility that
+            each individual keeps the front neighbor at larger distances
+            to avoid collisions. This collision avoidance mechanism is
+            vision-based but not related to the eye's structure.'
+
+            Parameters
+            ==========
+            cur_state: position and orientation.
+                i.e. [x1, x2, θ] at this current position
+            t_span: time_span as a list [t0, tf] where
+                .t0: initial integration time
+                .tf: final integration time
+        """
+        assert not np.any(cur_state), "current state cannot be empty."
+
+        M, h = 4,  0.2 # RK steps per interval vs time step
+        X = np.asarray(cur_state) if isinstance(cur_state, list) else cur_state
+
+        for j in range(M):
+            if np.any(t_span): # integrate for this much time steps
+                hh = (t_span[1]-t_span[0])/10/M
+                for h in np.arange(t_span[0], t_span[1], hh):
+                    k1 = self.dynamics(X)
+                    k2 = self.dynamics(X + h/2 * k1)
+                    k3 = self.dynamics(X + h/2 * k2)
+                    k4 = self.dynamics(X + h * k3)
+                    X  = X+(h/6)*(k1 + 2*k2 + 2*k3 + k4)
+            else:
+                k1 = self.dynamics(X)
+                k2 = self.dynamics(X + h/2 * k1)
+                k3 = self.dynamics(X + h/2 * k2)
+                k4 = self.dynamics(X + h * k3)
+
+                X  = X+(h/6)*(k1 +2*k2 +2*k3 +k4)
+
+        return X
+
+    def dissipation(self, t, data, derivMin, derivMax, \
+                      schemeData, dim):
+        """
+            Parameters
+            ==========
+                dim: The dissipation of the Hamiltonian on
+                the grid (see 5.11-5.12 of O&F).
+
+                t, data, derivMin, derivMax, schemeData: other parameters
+                here are merely decorators to  conform to the boilerplate
+                we use in the levelsetpy toolbox.
+        """
+        assert dim>=0 and dim <3, "Dubins vehicle dimension has to between 0 and 2 inclusive."
+
+        if dim==0:
+            return cp.abs(self.v_e - self.v_p * cp.cos(self.grid.xs[2])) + cp.abs(self.w(1) * self.grid.xs[1])
+        elif dim==1:
+            return cp.abs(self.v_p * cp.sin(self.grid.xs[2])) + cp.abs(self.w(1) * self.grid.xs[0])
+        elif dim==2:
+            return self.w_e + self.w_p