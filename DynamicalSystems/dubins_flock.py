__all__ = ["DubinsFlock"]

__author__ = "Lekan Molux"
__date__ = "Dec. 21, 2021"
__comment__ = "Two Dubins Vehicle in Relative Coordinates"

import cupy as cp
import numpy as np
import random
from .dubins_absolute import DubinsVehicleAbs
from LevelSetPy.Utilities.matlab_utils import *

class DubinsFlock(DubinsVehicleAbs):
<<<<<<< HEAD
    def __init__(self, grids, u_bound=5, w_bound=5, num_agents=7, 
                center=None, radius=1):
=======
    def __init__(self, grids, u_bound=5, w_bound=5, num_agents=None):
>>>>>>> af8ea73f
        """
            A flock of Dubins Vehicles. These are patterned after the 
            behavior of starlings which self-organize into local flocking patterns.

            Note that here, we must work in absolute coordinates.

            The inspiration for this is the following paper:

                "Interaction ruling animal collective behavior depends on topological 
                rather than metric distance: Evidence from a field study." 
                ~ Ballerini, Michele, Nicola Cabibbo, Raphael Candelier, 
                Andrea Cavagna, Evaristo Cisbani, Irene Giardina, Vivien Lecomte et al. 
                Proceedings of the national academy of sciences 105, no. 4 
                (2008): 1232-1237. 

            Dynamics:
                \dot{x}_1 = -v_e + v_p cos x_3 + w_e x_2
                \dot{x}_2 = -v_p sin x_3 - w_e x_1
                \dot{x}_3 = -w_p - w_e

            Parameters
            ==========
                grids: 2 possible types of grids exist for resolving vehicular dynamics:
                    .single_grid: an np.meshgrid that homes all these birds
                    .multiple grids: a collection of possibly intersecting grids 
                    where agents interact.
                
                u_bound: absolute value of the linear speed of the vehicle.

                w_bound: absolute value of the angular speed of the vehicle.

                num_agents: number of agents in this flock of vehicles.
        """

        self.v           = lambda u: u*u_bound
        self.w           = lambda w: w*w_bound
        # Number of vehicles in this flock
        if num_agents is None and isinstance(grids, list):
            self.N = len(grids) # infer number of agents from the grids of each bird
        elif np.isscalar(num_agents):
            self.N = num_agents

        # birds could be on different subspaces of an overall grid
        if isinstance(grids, list):
            self.vehicles = []
            #reference bird must be at origin of the grid
<<<<<<< HEAD
            bird_pos = [ 
                         np.mean(grids[0].vs[0]),
                         np.mean(grids[0].vs[1]),
                         np.mean(grids[0].vs[2])
                         ]
=======
            bird_pos = np.zeros(grids[0].shape)
            for i in range(grids[0].dim):
                bird_pos += np.mean(grids[0].vs[i])
>>>>>>> af8ea73f
            for each_grid in grids:
                self.vehicles.append(DubinsVehicleAbs(each_grid, u_bound, w_bound, \
                                        bird_pos, random.random()))
                # randomly initialize position of other birds
<<<<<<< HEAD
                bird_pos = [np.random.sample(each_grid.vs[0], 1), \
                            np.random.sample(each_grid.vs[1], 1), \
                            np.random.sample(each_grid.vs[2], 1)]
        else: # all birds are on the same grid
            self.vehicles = [DubinsVehicleAbs(grids, u_bound, w_bound, \
                                [np.random.sample(grids.vs[0], 1), \
                                 np.random.sample(grids.vs[1], 1), \
                                 np.random.sample(grids.vs[2], 1)], \
                                random.random()) for _ in range(num_agents)]
=======
                bird_pos = np.random.sample(size=each_grid.shape)
        else: # all birds are on the same grid
            self.vehicles = [DubinsVehicleAbs(grids, u_bound, w_bound, \
                                np.random.sample(size=grids.shape), \
                                rw_cov=random.random(), axis_align=2, center=None,\
                                init_random=True) for _ in range(num_agents)]
>>>>>>> af8ea73f

        self.grid = grids
        """
             Define the anisotropic parameter for this flock.
             This gamma parameter controls the degree of interaction among 
             the agents in this flock. Interaction decays with the distance, and 
             we can use the anisotropy to get information about the interaction.
             Note that if nc=1 below, then the agents 
             exhibit isotropic behavior and the aggregation is non-interacting by and large.
        """
        self.gamma = lambda nc: (1/3)*nc

        # for the nearest neighors in this flock, they should have an anisotropic policy
        # set linear speeds
        if not np.isscalar(u_bound) and len(u_bound) > 1:
            self.v_e = self.v(1)
            self.v_p = self.v(-1)
        else:
            self.v_e = self.v(1)
            self.v_p = self.v(1)

        # set angular speeds
        if not np.isscalar(w_bound) and len(w_bound) > 1:
            self.w_e = self.w(1)
            self.w_p = self.w(-1)
        else:
            self.w_e = self.w(1)
            self.w_p = self.w(1)

        """create the target set for this local flock"""
        self.flock_payoff = self.get_target(reach_rad=1.0, avoid_rad=1.0)

<<<<<<< HEAD
        # graph entities: this from Jadbabaie's paper
        self.Ap = np.zeros((self.N, self.N)) #adjacency matrix
        self.Dp = np.zeros((self.N, self.N)) #diagonal matrix of valencies
        self.Fp = np.zeros_like(self.Ap) # transition matrix for all the headings in this flock
        self.θs = np.zeros((self.N, 1)).fill(self.w(1)) # agent headings

    def get_neighbor(self, agent):
        # get the # of neighbors of agent i at time t
        neigh_circ = np.pi * agent.neigh_rad**2 # neighbors will be in this circle
        

    def average_headings(self):
        # for every agent i in the flock, compute the average heading (eq 2, Jadbabaie)


=======
>>>>>>> af8ea73f
    def get_target(self, reach_rad=1.0, avoid_rad=1.0):
        """Make reference bird the evader and every other bird the pursuer
            owing to the lateral visual anisotropic characteric of starlings
        """
        # first bird is the evader, so collect its position info
        cur_agent = 0
        evader = self.vehicles[cur_agent]
        target_set = np.zeros((self.N-1,)+(evader.grid.shape), dtype=np.float64)
        payoff_capture = np.zeros((evader.grid.shape), dtype=np.float64)
<<<<<<< HEAD
        # first compute the any pursuer captures an evader
=======
        # first compute the target set that any pursuer captures an evader
>>>>>>> af8ea73f
        for pursuer in self.vehicles[1:]:
            if not np.any(pursuer.center):
                pursuer.center = np.zeros((pursuer.grid.dim, 1))
            elif(numel(pursuer.center) == 1):
                pursuer.center = pursuer.center * np.ones((pursuer.grid.dim, 1), dtype=np.float64)

            #---------------------------------------------------------------------------
            #axis_align must be same for all agents in a flock
            # any pursuer can capture the reference bird
            for i in range(pursuer.grid.dim):
                if(i != pursuer.axis_align):
                    target_set[cur_agent] += (pursuer.grid.xs[i] - evader.grid.xs[i])**2
            target_set[cur_agent] = np.sqrt(target_set[cur_agent])

            # take an element wise min of all corresponding targets now
            if cur_agent >= 1:
                payoff_capture = np.minimum(target_set[cur_agent], target_set[cur_agent-1], dtype=np.float64)
            cur_agent += 1
        payoff_capture -= reach_rad

        # compute the anisotropic value function: this maintains the gap between the pursuers
        target_set = np.zeros((self.N-1,)+(evader.grid.shape), dtype=np.float64)
        payoff_avoid = np.zeros((evader.grid.shape), dtype=np.float64)
        cur_agent = 0
        for vehicle_idx in range(1, len(self.vehicles)-1):
            this_vehicle = self.vehicles[vehicle_idx]
            next_vehicle = self.vehicles[vehicle_idx+1]
            for i in range(this_vehicle.grid.dim):
                if(i != this_vehicle.axis_align):
                    target_set[cur_agent] += (this_vehicle.grid.xs[i] + next_vehicle.grid.xs[i])**2
<<<<<<< HEAD
            target_set[cur_agent] = np.sqrt(target_set)
=======
            target_set[cur_agent] = np.sqrt(target_set[cur_agent])
>>>>>>> af8ea73f

            # take an element wise min of all corresponding targets now
            if cur_agent >= 1:
                payoff_avoid = np.minimum(target_set[cur_agent], target_set[cur_agent-1], dtype=np.float64)
            cur_agent += 1
        
        payoff_avoid -= avoid_rad

        # now do a union of both the avoid and capture sets
        combo_payoff = np.minimum(payoff_avoid, payoff_capture)

        return combo_payoff


<<<<<<< HEAD

=======
>>>>>>> af8ea73f
    def hamiltonian(self, t, data, value_derivs, finite_diff_bundle):
        """
            H = p_1 [v_e - v_p cos(x_3)] - p_2 [v_p sin x_3] \
                   - w | p_1 x_2 - p_2 x_1 - p_3| + w |p_3|

            Parameters
            ==========
            value: Value function at this time step, t
            value_derivs: Spatial derivatives (finite difference) of
                        value function's grid points computed with
                        upwinding.
            finite_diff_bundle: Bundle for finite difference function
                .innerData: Bundle with the following fields:
                    .partialFunc: RHS of the o.d.e of the system under consideration
                        (see function dynamics below for its impl).
                    .hamFunc: Hamiltonian (this function).
                    .dissFunc: artificial dissipation function.
                    .derivFunc: Upwinding scheme (upwindFirstENO2).
                    .innerFunc: terminal Lax Friedrichs integration scheme.
        """
        p1, p2, p3 = value_derivs[0], value_derivs[1], value_derivs[2]
        p1_coeff = self.v_e - self.v_p * cp.cos(self.grid.xs[2])
        p2_coeff = self.v_p * cp.sin(self.grid.xs[2])

        Hxp = p1 * p1_coeff - p2 * p2_coeff - self.w(1)*cp.abs(p1*self.grid.xs[1] - \
                p2*self.grid.xs[0] - p3) + self.w(1) * cp.abs(p3)

        return Hxp

    def dissipation(self, t, data, derivMin, derivMax, \
                      schemeData, dim):
        """
            Parameters
            ==========
                dim: The dissipation of the Hamiltonian on
                the grid (see 5.11-5.12 of O&F).

                t, data, derivMin, derivMax, schemeData: other parameters
                here are merely decorators to  conform to the boilerplate
                we use in the levelsetpy toolbox.
        """
        assert dim>=0 and dim <3, "Dubins vehicle dimension has to between 0 and 2 inclusive."

        if dim==0:
            return cp.abs(self.v_e - self.v_p * cp.cos(self.grid.xs[2])) + cp.abs(self.w(1) * self.grid.xs[1])
        elif dim==1:
            return cp.abs(self.v_p * cp.sin(self.grid.xs[2])) + cp.abs(self.w(1) * self.grid.xs[0])
        elif dim==2:
            return self.w_e + self.w_p

    def dynamics(self):
        """
            Computes the Dubins vehicular dynamics in relative
            coordinates (deterministic dynamics).

            \dot{x}_1 = -v_e + v_p cos x_3 + w_e x_2
            \dot{x}_2 = -v_p sin x_3 - w_e x_1
            \dot{x}_3 = -w_p - w_e
        """
        x1 = self.grid.xs[0]
        x2 = self.grid.xs[1]
        x3 = self.grid.xs[2]

        xdot = [
                -self.ve + self.vp * np.cos(x3) + self.we * x2,
                -self.vp * np.sin(x3) - self.we * x1,
                -self.wp - self.we # pursuer minimizes
        ]

        return xdot<|MERGE_RESOLUTION|>--- conflicted
+++ resolved
@@ -1,285 +1,245 @@
-__all__ = ["DubinsFlock"]
-
-__author__ = "Lekan Molux"
-__date__ = "Dec. 21, 2021"
-__comment__ = "Two Dubins Vehicle in Relative Coordinates"
-
-import cupy as cp
-import numpy as np
-import random
-from .dubins_absolute import DubinsVehicleAbs
-from LevelSetPy.Utilities.matlab_utils import *
-
-class DubinsFlock(DubinsVehicleAbs):
-<<<<<<< HEAD
-    def __init__(self, grids, u_bound=5, w_bound=5, num_agents=7, 
-                center=None, radius=1):
-=======
-    def __init__(self, grids, u_bound=5, w_bound=5, num_agents=None):
->>>>>>> af8ea73f
-        """
-            A flock of Dubins Vehicles. These are patterned after the 
-            behavior of starlings which self-organize into local flocking patterns.
-
-            Note that here, we must work in absolute coordinates.
-
-            The inspiration for this is the following paper:
-
-                "Interaction ruling animal collective behavior depends on topological 
-                rather than metric distance: Evidence from a field study." 
-                ~ Ballerini, Michele, Nicola Cabibbo, Raphael Candelier, 
-                Andrea Cavagna, Evaristo Cisbani, Irene Giardina, Vivien Lecomte et al. 
-                Proceedings of the national academy of sciences 105, no. 4 
-                (2008): 1232-1237. 
-
-            Dynamics:
-                \dot{x}_1 = -v_e + v_p cos x_3 + w_e x_2
-                \dot{x}_2 = -v_p sin x_3 - w_e x_1
-                \dot{x}_3 = -w_p - w_e
-
-            Parameters
-            ==========
-                grids: 2 possible types of grids exist for resolving vehicular dynamics:
-                    .single_grid: an np.meshgrid that homes all these birds
-                    .multiple grids: a collection of possibly intersecting grids 
-                    where agents interact.
-                
-                u_bound: absolute value of the linear speed of the vehicle.
-
-                w_bound: absolute value of the angular speed of the vehicle.
-
-                num_agents: number of agents in this flock of vehicles.
-        """
-
-        self.v           = lambda u: u*u_bound
-        self.w           = lambda w: w*w_bound
-        # Number of vehicles in this flock
-        if num_agents is None and isinstance(grids, list):
-            self.N = len(grids) # infer number of agents from the grids of each bird
-        elif np.isscalar(num_agents):
-            self.N = num_agents
-
-        # birds could be on different subspaces of an overall grid
-        if isinstance(grids, list):
-            self.vehicles = []
-            #reference bird must be at origin of the grid
-<<<<<<< HEAD
-            bird_pos = [ 
-                         np.mean(grids[0].vs[0]),
-                         np.mean(grids[0].vs[1]),
-                         np.mean(grids[0].vs[2])
-                         ]
-=======
-            bird_pos = np.zeros(grids[0].shape)
-            for i in range(grids[0].dim):
-                bird_pos += np.mean(grids[0].vs[i])
->>>>>>> af8ea73f
-            for each_grid in grids:
-                self.vehicles.append(DubinsVehicleAbs(each_grid, u_bound, w_bound, \
-                                        bird_pos, random.random()))
-                # randomly initialize position of other birds
-<<<<<<< HEAD
-                bird_pos = [np.random.sample(each_grid.vs[0], 1), \
-                            np.random.sample(each_grid.vs[1], 1), \
-                            np.random.sample(each_grid.vs[2], 1)]
-        else: # all birds are on the same grid
-            self.vehicles = [DubinsVehicleAbs(grids, u_bound, w_bound, \
-                                [np.random.sample(grids.vs[0], 1), \
-                                 np.random.sample(grids.vs[1], 1), \
-                                 np.random.sample(grids.vs[2], 1)], \
-                                random.random()) for _ in range(num_agents)]
-=======
-                bird_pos = np.random.sample(size=each_grid.shape)
-        else: # all birds are on the same grid
-            self.vehicles = [DubinsVehicleAbs(grids, u_bound, w_bound, \
-                                np.random.sample(size=grids.shape), \
-                                rw_cov=random.random(), axis_align=2, center=None,\
-                                init_random=True) for _ in range(num_agents)]
->>>>>>> af8ea73f
-
-        self.grid = grids
-        """
-             Define the anisotropic parameter for this flock.
-             This gamma parameter controls the degree of interaction among 
-             the agents in this flock. Interaction decays with the distance, and 
-             we can use the anisotropy to get information about the interaction.
-             Note that if nc=1 below, then the agents 
-             exhibit isotropic behavior and the aggregation is non-interacting by and large.
-        """
-        self.gamma = lambda nc: (1/3)*nc
-
-        # for the nearest neighors in this flock, they should have an anisotropic policy
-        # set linear speeds
-        if not np.isscalar(u_bound) and len(u_bound) > 1:
-            self.v_e = self.v(1)
-            self.v_p = self.v(-1)
-        else:
-            self.v_e = self.v(1)
-            self.v_p = self.v(1)
-
-        # set angular speeds
-        if not np.isscalar(w_bound) and len(w_bound) > 1:
-            self.w_e = self.w(1)
-            self.w_p = self.w(-1)
-        else:
-            self.w_e = self.w(1)
-            self.w_p = self.w(1)
-
-        """create the target set for this local flock"""
-        self.flock_payoff = self.get_target(reach_rad=1.0, avoid_rad=1.0)
-
-<<<<<<< HEAD
-        # graph entities: this from Jadbabaie's paper
-        self.Ap = np.zeros((self.N, self.N)) #adjacency matrix
-        self.Dp = np.zeros((self.N, self.N)) #diagonal matrix of valencies
-        self.Fp = np.zeros_like(self.Ap) # transition matrix for all the headings in this flock
-        self.θs = np.zeros((self.N, 1)).fill(self.w(1)) # agent headings
-
-    def get_neighbor(self, agent):
-        # get the # of neighbors of agent i at time t
-        neigh_circ = np.pi * agent.neigh_rad**2 # neighbors will be in this circle
-        
-
-    def average_headings(self):
-        # for every agent i in the flock, compute the average heading (eq 2, Jadbabaie)
-
-
-=======
->>>>>>> af8ea73f
-    def get_target(self, reach_rad=1.0, avoid_rad=1.0):
-        """Make reference bird the evader and every other bird the pursuer
-            owing to the lateral visual anisotropic characteric of starlings
-        """
-        # first bird is the evader, so collect its position info
-        cur_agent = 0
-        evader = self.vehicles[cur_agent]
-        target_set = np.zeros((self.N-1,)+(evader.grid.shape), dtype=np.float64)
-        payoff_capture = np.zeros((evader.grid.shape), dtype=np.float64)
-<<<<<<< HEAD
-        # first compute the any pursuer captures an evader
-=======
-        # first compute the target set that any pursuer captures an evader
->>>>>>> af8ea73f
-        for pursuer in self.vehicles[1:]:
-            if not np.any(pursuer.center):
-                pursuer.center = np.zeros((pursuer.grid.dim, 1))
-            elif(numel(pursuer.center) == 1):
-                pursuer.center = pursuer.center * np.ones((pursuer.grid.dim, 1), dtype=np.float64)
-
-            #---------------------------------------------------------------------------
-            #axis_align must be same for all agents in a flock
-            # any pursuer can capture the reference bird
-            for i in range(pursuer.grid.dim):
-                if(i != pursuer.axis_align):
-                    target_set[cur_agent] += (pursuer.grid.xs[i] - evader.grid.xs[i])**2
-            target_set[cur_agent] = np.sqrt(target_set[cur_agent])
-
-            # take an element wise min of all corresponding targets now
-            if cur_agent >= 1:
-                payoff_capture = np.minimum(target_set[cur_agent], target_set[cur_agent-1], dtype=np.float64)
-            cur_agent += 1
-        payoff_capture -= reach_rad
-
-        # compute the anisotropic value function: this maintains the gap between the pursuers
-        target_set = np.zeros((self.N-1,)+(evader.grid.shape), dtype=np.float64)
-        payoff_avoid = np.zeros((evader.grid.shape), dtype=np.float64)
-        cur_agent = 0
-        for vehicle_idx in range(1, len(self.vehicles)-1):
-            this_vehicle = self.vehicles[vehicle_idx]
-            next_vehicle = self.vehicles[vehicle_idx+1]
-            for i in range(this_vehicle.grid.dim):
-                if(i != this_vehicle.axis_align):
-                    target_set[cur_agent] += (this_vehicle.grid.xs[i] + next_vehicle.grid.xs[i])**2
-<<<<<<< HEAD
-            target_set[cur_agent] = np.sqrt(target_set)
-=======
-            target_set[cur_agent] = np.sqrt(target_set[cur_agent])
->>>>>>> af8ea73f
-
-            # take an element wise min of all corresponding targets now
-            if cur_agent >= 1:
-                payoff_avoid = np.minimum(target_set[cur_agent], target_set[cur_agent-1], dtype=np.float64)
-            cur_agent += 1
-        
-        payoff_avoid -= avoid_rad
-
-        # now do a union of both the avoid and capture sets
-        combo_payoff = np.minimum(payoff_avoid, payoff_capture)
-
-        return combo_payoff
-
-
-<<<<<<< HEAD
-
-=======
->>>>>>> af8ea73f
-    def hamiltonian(self, t, data, value_derivs, finite_diff_bundle):
-        """
-            H = p_1 [v_e - v_p cos(x_3)] - p_2 [v_p sin x_3] \
-                   - w | p_1 x_2 - p_2 x_1 - p_3| + w |p_3|
-
-            Parameters
-            ==========
-            value: Value function at this time step, t
-            value_derivs: Spatial derivatives (finite difference) of
-                        value function's grid points computed with
-                        upwinding.
-            finite_diff_bundle: Bundle for finite difference function
-                .innerData: Bundle with the following fields:
-                    .partialFunc: RHS of the o.d.e of the system under consideration
-                        (see function dynamics below for its impl).
-                    .hamFunc: Hamiltonian (this function).
-                    .dissFunc: artificial dissipation function.
-                    .derivFunc: Upwinding scheme (upwindFirstENO2).
-                    .innerFunc: terminal Lax Friedrichs integration scheme.
-        """
-        p1, p2, p3 = value_derivs[0], value_derivs[1], value_derivs[2]
-        p1_coeff = self.v_e - self.v_p * cp.cos(self.grid.xs[2])
-        p2_coeff = self.v_p * cp.sin(self.grid.xs[2])
-
-        Hxp = p1 * p1_coeff - p2 * p2_coeff - self.w(1)*cp.abs(p1*self.grid.xs[1] - \
-                p2*self.grid.xs[0] - p3) + self.w(1) * cp.abs(p3)
-
-        return Hxp
-
-    def dissipation(self, t, data, derivMin, derivMax, \
-                      schemeData, dim):
-        """
-            Parameters
-            ==========
-                dim: The dissipation of the Hamiltonian on
-                the grid (see 5.11-5.12 of O&F).
-
-                t, data, derivMin, derivMax, schemeData: other parameters
-                here are merely decorators to  conform to the boilerplate
-                we use in the levelsetpy toolbox.
-        """
-        assert dim>=0 and dim <3, "Dubins vehicle dimension has to between 0 and 2 inclusive."
-
-        if dim==0:
-            return cp.abs(self.v_e - self.v_p * cp.cos(self.grid.xs[2])) + cp.abs(self.w(1) * self.grid.xs[1])
-        elif dim==1:
-            return cp.abs(self.v_p * cp.sin(self.grid.xs[2])) + cp.abs(self.w(1) * self.grid.xs[0])
-        elif dim==2:
-            return self.w_e + self.w_p
-
-    def dynamics(self):
-        """
-            Computes the Dubins vehicular dynamics in relative
-            coordinates (deterministic dynamics).
-
-            \dot{x}_1 = -v_e + v_p cos x_3 + w_e x_2
-            \dot{x}_2 = -v_p sin x_3 - w_e x_1
-            \dot{x}_3 = -w_p - w_e
-        """
-        x1 = self.grid.xs[0]
-        x2 = self.grid.xs[1]
-        x3 = self.grid.xs[2]
-
-        xdot = [
-                -self.ve + self.vp * np.cos(x3) + self.we * x2,
-                -self.vp * np.sin(x3) - self.we * x1,
-                -self.wp - self.we # pursuer minimizes
-        ]
-
+__all__ = ["DubinsFlock"]
+
+__author__ = "Lekan Molux"
+__date__ = "Dec. 21, 2021"
+__comment__ = "Two Dubins Vehicle in Relative Coordinates"
+
+import cupy as cp
+import numpy as np
+import random
+from .dubins_absolute import DubinsVehicleAbs
+from LevelSetPy.Utilities.matlab_utils import *
+
+class DubinsFlock(DubinsVehicleAbs):
+    def __init__(self, grids, u_bound=5, w_bound=5, num_agents=None):
+        """
+            A flock of Dubins Vehicles. These are patterned after the 
+            behavior of starlings which self-organize into local flocking patterns.
+
+            Note that here, we must work in absolute coordinates.
+
+            The inspiration for this is the following paper:
+
+                "Interaction ruling animal collective behavior depends on topological 
+                rather than metric distance: Evidence from a field study." 
+                ~ Ballerini, Michele, Nicola Cabibbo, Raphael Candelier, 
+                Andrea Cavagna, Evaristo Cisbani, Irene Giardina, Vivien Lecomte et al. 
+                Proceedings of the national academy of sciences 105, no. 4 
+                (2008): 1232-1237. 
+
+            Dynamics:
+                \dot{x}_1 = -v_e + v_p cos x_3 + w_e x_2
+                \dot{x}_2 = -v_p sin x_3 - w_e x_1
+                \dot{x}_3 = -w_p - w_e
+
+            Parameters
+            ==========
+                grids: 2 possible types of grids exist for resolving vehicular dynamics:
+                    .single_grid: an np.meshgrid that homes all these birds
+                    .multiple grids: a collection of possibly intersecting grids 
+                    where agents interact.
+                
+                u_bound: absolute value of the linear speed of the vehicle.
+
+                w_bound: absolute value of the angular speed of the vehicle.
+
+                num_agents: number of agents in this flock of vehicles.
+        """
+
+        self.v           = lambda u: u*u_bound
+        self.w           = lambda w: w*w_bound
+        # Number of vehicles in this flock
+        if num_agents is None and isinstance(grids, list):
+            self.N = len(grids) # infer number of agents from the grids of each bird
+        elif np.isscalar(num_agents):
+            self.N = num_agents
+
+        # birds could be on different subspaces of an overall grid
+        if isinstance(grids, list):
+            self.vehicles = []
+            #reference bird must be at origin of the grid
+            bird_pos = np.zeros(grids[0].shape)
+            for i in range(grids[0].dim):
+                bird_pos += np.mean(grids[0].vs[i])
+            for each_grid in grids:
+                self.vehicles.append(DubinsVehicleAbs(each_grid, u_bound, w_bound, \
+                                        bird_pos, random.random()))
+                # randomly initialize position of other birds
+                bird_pos = np.random.sample(size=each_grid.shape)
+        else: # all birds are on the same grid
+            self.vehicles = [DubinsVehicleAbs(grids, u_bound, w_bound, \
+                                np.random.sample(size=grids.shape), \
+                                rw_cov=random.random(), axis_align=2, center=None,\
+                                init_random=True) for _ in range(num_agents)]
+
+        self.grid = grids
+        """
+             Define the anisotropic parameter for this flock.
+             This gamma parameter controls the degree of interaction among 
+             the agents in this flock. Interaction decays with the distance, and 
+             we can use the anisotropy to get information about the interaction.
+             Note that if nc=1 below, then the agents 
+             exhibit isotropic behavior and the aggregation is non-interacting by and large.
+        """
+        self.gamma = lambda nc: (1/3)*nc
+
+        # for the nearest neighors in this flock, they should have an anisotropic policy
+        # set linear speeds
+        if not np.isscalar(u_bound) and len(u_bound) > 1:
+            self.v_e = self.v(1)
+            self.v_p = self.v(-1)
+        else:
+            self.v_e = self.v(1)
+            self.v_p = self.v(1)
+
+        # set angular speeds
+        if not np.isscalar(w_bound) and len(w_bound) > 1:
+            self.w_e = self.w(1)
+            self.w_p = self.w(-1)
+        else:
+            self.w_e = self.w(1)
+            self.w_p = self.w(1)
+
+        """create the target set for this local flock"""
+        self.flock_payoff = self.get_target(reach_rad=1.0, avoid_rad=1.0)
+
+        # graph entities: this from Jadbabaie's paper
+        self.Ap = np.zeros((self.N, self.N)) #adjacency matrix
+        self.Dp = np.zeros((self.N, self.N)) #diagonal matrix of valencies
+        self.Fp = np.zeros_like(self.Ap) # transition matrix for all the headings in this flock
+        self.θs = np.zeros((self.N, 1)).fill(self.w(1)) # agent headings
+
+    def get_neighbor(self, agent):
+        # get the # of neighbors of agent i at time t
+        neigh_circ = np.pi * agent.neigh_rad**2 # neighbors will be in this circle
+        
+
+    def average_headings(self):
+        # for every agent i in the flock, compute the average heading (eq 2, Jadbabaie)
+
+
+    def get_target(self, reach_rad=1.0, avoid_rad=1.0):
+        """Make reference bird the evader and every other bird the pursuer
+            owing to the lateral visual anisotropic characteric of starlings
+        """
+        # first bird is the evader, so collect its position info
+        cur_agent = 0
+        evader = self.vehicles[cur_agent]
+        target_set = np.zeros((self.N-1,)+(evader.grid.shape), dtype=np.float64)
+        payoff_capture = np.zeros((evader.grid.shape), dtype=np.float64)
+        # first compute the target set that any pursuer captures an evader
+        for pursuer in self.vehicles[1:]:
+            if not np.any(pursuer.center):
+                pursuer.center = np.zeros((pursuer.grid.dim, 1))
+            elif(numel(pursuer.center) == 1):
+                pursuer.center = pursuer.center * np.ones((pursuer.grid.dim, 1), dtype=np.float64)
+
+            #---------------------------------------------------------------------------
+            #axis_align must be same for all agents in a flock
+            # any pursuer can capture the reference bird
+            for i in range(pursuer.grid.dim):
+                if(i != pursuer.axis_align):
+                    target_set[cur_agent] += (pursuer.grid.xs[i] - evader.grid.xs[i])**2
+            target_set[cur_agent] = np.sqrt(target_set[cur_agent])
+
+            # take an element wise min of all corresponding targets now
+            if cur_agent >= 1:
+                payoff_capture = np.minimum(target_set[cur_agent], target_set[cur_agent-1], dtype=np.float64)
+            cur_agent += 1
+        payoff_capture -= reach_rad
+
+        # compute the anisotropic value function: this maintains the gap between the pursuers
+        target_set = np.zeros((self.N-1,)+(evader.grid.shape), dtype=np.float64)
+        payoff_avoid = np.zeros((evader.grid.shape), dtype=np.float64)
+        cur_agent = 0
+        for vehicle_idx in range(1, len(self.vehicles)-1):
+            this_vehicle = self.vehicles[vehicle_idx]
+            next_vehicle = self.vehicles[vehicle_idx+1]
+            for i in range(this_vehicle.grid.dim):
+                if(i != this_vehicle.axis_align):
+                    target_set[cur_agent] += (this_vehicle.grid.xs[i] + next_vehicle.grid.xs[i])**2
+            target_set[cur_agent] = np.sqrt(target_set[cur_agent])
+
+            # take an element wise min of all corresponding targets now
+            if cur_agent >= 1:
+                payoff_avoid = np.minimum(target_set[cur_agent], target_set[cur_agent-1], dtype=np.float64)
+            cur_agent += 1
+        
+        payoff_avoid -= avoid_rad
+
+        # now do a union of both the avoid and capture sets
+        combo_payoff = np.minimum(payoff_avoid, payoff_capture)
+
+        return combo_payoff
+
+
+    def hamiltonian(self, t, data, value_derivs, finite_diff_bundle):
+        """
+            H = p_1 [v_e - v_p cos(x_3)] - p_2 [v_p sin x_3] \
+                   - w | p_1 x_2 - p_2 x_1 - p_3| + w |p_3|
+
+            Parameters
+            ==========
+            value: Value function at this time step, t
+            value_derivs: Spatial derivatives (finite difference) of
+                        value function's grid points computed with
+                        upwinding.
+            finite_diff_bundle: Bundle for finite difference function
+                .innerData: Bundle with the following fields:
+                    .partialFunc: RHS of the o.d.e of the system under consideration
+                        (see function dynamics below for its impl).
+                    .hamFunc: Hamiltonian (this function).
+                    .dissFunc: artificial dissipation function.
+                    .derivFunc: Upwinding scheme (upwindFirstENO2).
+                    .innerFunc: terminal Lax Friedrichs integration scheme.
+        """
+        p1, p2, p3 = value_derivs[0], value_derivs[1], value_derivs[2]
+        p1_coeff = self.v_e - self.v_p * cp.cos(self.grid.xs[2])
+        p2_coeff = self.v_p * cp.sin(self.grid.xs[2])
+
+        Hxp = p1 * p1_coeff - p2 * p2_coeff - self.w(1)*cp.abs(p1*self.grid.xs[1] - \
+                p2*self.grid.xs[0] - p3) + self.w(1) * cp.abs(p3)
+
+        return Hxp
+
+    def dissipation(self, t, data, derivMin, derivMax, \
+                      schemeData, dim):
+        """
+            Parameters
+            ==========
+                dim: The dissipation of the Hamiltonian on
+                the grid (see 5.11-5.12 of O&F).
+
+                t, data, derivMin, derivMax, schemeData: other parameters
+                here are merely decorators to  conform to the boilerplate
+                we use in the levelsetpy toolbox.
+        """
+        assert dim>=0 and dim <3, "Dubins vehicle dimension has to between 0 and 2 inclusive."
+
+        if dim==0:
+            return cp.abs(self.v_e - self.v_p * cp.cos(self.grid.xs[2])) + cp.abs(self.w(1) * self.grid.xs[1])
+        elif dim==1:
+            return cp.abs(self.v_p * cp.sin(self.grid.xs[2])) + cp.abs(self.w(1) * self.grid.xs[0])
+        elif dim==2:
+            return self.w_e + self.w_p
+
+    def dynamics(self):
+        """
+            Computes the Dubins vehicular dynamics in relative
+            coordinates (deterministic dynamics).
+
+            \dot{x}_1 = -v_e + v_p cos x_3 + w_e x_2
+            \dot{x}_2 = -v_p sin x_3 - w_e x_1
+            \dot{x}_3 = -w_p - w_e
+        """
+        x1 = self.grid.xs[0]
+        x2 = self.grid.xs[1]
+        x3 = self.grid.xs[2]
+
+        xdot = [
+                -self.ve + self.vp * np.cos(x3) + self.we * x2,
+                -self.vp * np.sin(x3) - self.we * x1,
+                -self.wp - self.we # pursuer minimizes
+        ]
+
         return xdot